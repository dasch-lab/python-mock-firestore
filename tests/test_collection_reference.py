--- conflicted
+++ resolved
@@ -1,11 +1,7 @@
 from unittest import TestCase
 
-<<<<<<< HEAD
 from mockfirestore import MockFirestore, DocumentReference, DocumentSnapshot
-=======
-from mockfirestore import MockFirestore, DocumentReference
 from mockfirestore.main import AlreadyExists
->>>>>>> a23cb113
 
 
 class TestCollectionReference(TestCase):
@@ -164,7 +160,6 @@
         for doc_ref in doc_refs:
             self.assertIsInstance(doc_ref, DocumentReference)
 
-<<<<<<< HEAD
     def test_collection_stream(self):
         fs = MockFirestore()
         fs._data = {'foo': {
@@ -189,7 +184,7 @@
             doc_reference = doc_snapshot.reference
             subcollection = doc_reference.collection('order')
             self.assertIs(subcollection.parent, doc_reference)
-=======
+
     def test_collection_addDocument(self):
         fs = MockFirestore()
         fs._data = {'foo': {}}
@@ -203,4 +198,3 @@
 
         with self.assertRaises(AlreadyExists):
             fs.collection('foo').add(doc_content)
->>>>>>> a23cb113
